--- conflicted
+++ resolved
@@ -1,10 +1,6 @@
 {
 	"name": "@directus/composables",
-<<<<<<< HEAD
-	"version": "10.1.16-rc.0",
-=======
 	"version": "10.1.16",
->>>>>>> e5ba369c
 	"description": "Shared Vue composables for Directus use",
 	"homepage": "https://directus.io",
 	"repository": {
