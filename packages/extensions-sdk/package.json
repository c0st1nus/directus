--- conflicted
+++ resolved
@@ -1,10 +1,6 @@
 {
 	"name": "@directus/extensions-sdk",
-<<<<<<< HEAD
-	"version": "11.0.10-rc.0",
-=======
 	"version": "11.0.10",
->>>>>>> e5ba369c
 	"description": "A toolkit to develop extensions to extend Directus",
 	"homepage": "https://directus.io",
 	"repository": {
