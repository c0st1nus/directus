--- conflicted
+++ resolved
@@ -1,10 +1,6 @@
 {
 	"name": "@directus/pressure",
-<<<<<<< HEAD
-	"version": "1.0.21-rc.0",
-=======
 	"version": "1.0.21",
->>>>>>> 779977e4
 	"description": "Pressure based rate limiter",
 	"homepage": "https://directus.io",
 	"repository": {
