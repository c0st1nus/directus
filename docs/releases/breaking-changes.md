---
description: A list of any actions you may need to take on upgrades of Directus.
---

# Breaking Changes

As we continue to build Directus, we occasionally make changes that change how certain features works. We try and keep
these to a minimum, but rest assured we only make them with good reason.

[Learn more about Versioning](/getting-started/architecture#versioning)

[Learn more about Upgrading your Instance](/self-hosted/upgrades-migrations)

Starting with Directus 10.0, here is a list of potential breaking changes with remedial action you may need to take.

<<<<<<< HEAD
## Version 11.0.0

### Replaced `mysql` with `mysql2`

The database client library [`mysql`](https://www.npmjs.com/package/mysql) has been replaced with
[`mysql2`](https://www.npmjs.com/package/mysql2), which is a continuation of the former. The client is used to connect
to MySQL/MariaDB databases.

If you're using MySQL/MariaDB, please note that:

- `mysql2` leads to cross-collection queries (filtering on relations) with stricter charset comparison. Therefore,
  ensure again that the value of the config option
  [`DB_CHARSET`/`DB_CHARSET_NUMBER`](/self-hosted/config-options#database) matches the charset of your tables.
- Values of type "Decimal" are now returned as a `string` instead of a `number`, which ensures that the precision is
  preserved.
=======
## Version 10.12.2

### Disallowed Mutation of Special System Collections via Relations

For security reasons, mutations of the following system collections via relations are no longer permitted:

- `directus_collections`
- `directus_fields`
- `directus_relations`
- `directus_sessions`
- `directus_extensions`
>>>>>>> 1bdc185f

## Version 10.10.0

### Deprecated Typed Extension Folders

Legacy extension type directory-based structure (`/interfaces/my-interface/`, `/endpoints/my-endpoint`, etc) are being
removed in favor of relying on the `package.json` file for metadata including extension type.

If your extensions are already relying on the up-to-date extensions folder paradigm (extensions in the root of your
extensions folder prefixed with `directus-extension-`) no action is required at this point. If you're currently relying
on the legacy format for extensions, recognizable by each extension type having it's own folder, like `endpoints`,
`hooks`, etc, you will have to update your extensions before upgrading to this version.

Directus will ignore extensions that use the legacy format starting in this version.

::: details Migration/Mitigation

Move all extension directories from their extension type subdirectory one level up. For example:

- `./extensions/modules/module-a/` becomes `./extensions/module-a/`.
- `./extensions/panels/panel-b/` becomes `./extensions/panel-b/`.

If your extension does not already have one, add a `directus:extension` object to your `package.json` file:

```json
{
	"name": "directus-extension-hello-world",
	"version": "1.0.0",
	"type": "module",
	"directus:extension": {
		"type": "endpoint",
		"path": "dist/index.js",
		"source": "src/index.js",
		"host": "^10.0.0"
	}
}
```

Notes:

- Make sure `type` matches the JS type of your `dist` file (cjs or esm).
- Make sure `directus:extension.type` matches the type of extension. This should match the legacy type folder name.
- Make sure `directus:extension.path`points to your extensions’ `dist` file.
- Make sure `directus:extension.source` points to your extensions’ source code entry point or set to an empty string
  `""` when the source code is not stored alongside the `package.json` file.
- Make sure `directus:extension.host` is set to a Directus version range your extension is compatible with (for example:
  `^10.0.0`)

:::

### Moved Migrations Out of Extensions

Migrations are no longer considered an extension type as of this release. The `migrations` extensions directory must be
migrated.

Place migrations in the `./migrations` directory, or set the new location in the `MIGRATIONS_PATH` environment variable.

### Moved Email Templates Out of Extensions

Email Templates are no longer considered an extension type as of this release. The `templates` extensions directory must
be migrated.

Place email templates in the `./templates` directory, or set the new location in the `EMAIL_TEMPLATES_PATH` environment
variable.

### Content Versioning Output

Starting with 10.10.0, when requesting Item Content Versions via the API, nested relational changes to one-to-many are
resolved rather than returned as a raw changes object (see [#20890](https://github.com/directus/directus/issues/20890)
for more information).

The change makes the output for a versioned record match the format of the `Main` record more closely, which then
natively supports other features like Live Preview. To retrieve the raw staged version (pre-10.10.0 behavior), just add
the new `?versionRaw=true` query parameter to the request.

### Session Cookie Based Authentication

For improved security and ease of use we have implemented session based authentication and have updated the App to use
this method over the previous token based authentication. This impacts `oauth2`, `open-id` and `saml` SSO installations
as they too will now default to the new session based authentication in order to work with the App out-of-the-box. The
new session cookie can be configured using the `SESSION_COOKIE_*` environment variables.

To keep using the previous SSO behavior setting the refresh token instead of session token for use in external
applications, you can set `AUTH_<PROVIDER>_MODE=cookie`. This will however not work with the Directus app.

#### Extensions Extracting the Current Token from `axios`

This affects App extensions that are currently extracting the token from `axios`. This will no longer be either possible
or necessary, as the App now uses a session cookie, which will be sent with each request from the browser.

::: details Migration/Mitigation

::: code-group

```js [Before]
function addQueryToPath(path, query) {
	const queryParams = [];

	for (const [key, value] of Object.entries(query)) {
		queryParams.push(`${key}=${value}`);
	}

	return path.includes('?') ? `${path}&${queryParams.join('&')}` : `${path}?${queryParams.join('&')}`;
}

function getToken() {
	return (
		directusApi.defaults?.headers?.['Authorization']?.split(' ')[1] ||
		directusApi.defaults?.headers?.common?.['Authorization']?.split(' ')[1] ||
		null
	);
}

function addTokenToURL(url) {
	const accessToken = getToken();
	if (!accessToken) return url;
	return addQueryToPath(url, {
		access_token: accessToken,
	});
}

const authenticatedURL = addTokenToURL('/assets/<uuid>')
```

```js [After]
// no extra logic needed to be authenticated
const authenticatedURL = '/assets/<uuid>';
```

:::

#### Extensions using `AuthenticationService`

In the `AuthenticationService` the `login` function signature has been changed to have an `options` object as the third
argument for any extra options:

::: code-group

```js [Before]
AuthenticationService.login('email', 'password', 'otp-code');
```

```js [After]
AuthenticationService.login('email', 'password', { otp: 'otp-code', session: true });
```

:::

### Introduced Allow List for OAuth2/OpenID/SAML Redirects

Due to an Open Redirect vulnerability with the OAuth2, OpenID and SAML SSO providers, we have introduced an allow list
for these redirects.

If your current workflow depends on redirecting to an external domain after successful SSO login using the
`?redirect=http://example.com/login` query parameter, then you'll need to add this URL to the
`AUTH_<PROVIDER>_REDIRECT_ALLOW_LIST` config option.

`AUTH_<PROVIDER>_REDIRECT_ALLOW_LIST` accepts a comma-separated list of URLs (path is included in comparison).

### Email Flow Operation No Longer Waits for Emails to Be Sent

Previously, the [Send Email](https://docs.directus.io/app/flows/operations.html#send-email) Flow Operation has waited
until emails have been sent out before proceeding to the next step.

This is no longer the case, which also means that the operation can no longer be used to receive information about
dispatched emails.

If this is a requirement, it can still be achieved by building a custom operation which directly uses the `MailService`.

## Version 10.9.0

### Updated Exif Tags

The library `exif-reader`, which is used for Exif metadata extraction of images, has been updated to v2. In this
release, tag names have been updated to align with the Exif standard. See
https://github.com/devongovett/exif-reader/pull/30 for a complete list of updated tags.

This might be a breaking change if a custom `FILE_METADATA_ALLOW_LIST` config is in place, or you rely on the generated
Exif tags stored in Directus Files to not change name.

The updated Exif tags only apply to images which are uploaded after upgrading to this release.

### Dropped Support for SDK Scoped Entrypoints

You can no longer import parts of the SDK through scoped entrypoints to prevent issues with TypeScript based libraries
consuming the SDK.

Any scoped imports of `@directus/sdk` will need updating to import functions from the root.

::: details Migration/Mitigation

::: code-group

```js [Before]
import { createDirectus } from '@directus/sdk';
import { rest } from '@directus/sdk/rest';
```

```js [After]
import { createDirectus, rest } from '@directus/sdk';
```

:::

### Dropped Support for Asynchronous Logic In JS Config Files

Environment handling has been moved to a new `@directus/env` package. With this new package, ESM config files are still
supported, but will no longer support running asynchronous code within them.

### Updated Sorting in Schema Snapshots

The sort order of fields and relations inside schema snapshots has been changed to their original creation order. This
is to increase consistency of resulting snapshots artifacts.

While this is not a breaking change, you are advised to regenerate the snapshot after the version update of Directus,
provided you are tracking the snapshot in a version control system.

## Version 10.8.3

### Updated GraphQL Content Version Usage

Previously when accessing content versions via GraphQL, a `version` parameter was used on existing fields. This has now
been changed and is accessed via dedicated query types (`<collection>_by_version` and `versions`).

::: details Migration/Mitigation

::: code-group

```graphql [Before]
# Get an item's version by id
query {
	<collection>_by_id(id: 15, version: "draft") {
		id
		title
		body
	}
}

# Get a version singleton or list versions in a collection
query {
	<collection>(version: "draft") {
		id
		title
		body
	}
}
```

```graphql [After]
# Get an item's version by id
query {
	<collection>_by_version(id: 15, version: "draft") {
		id
		title
		body
	}
}

# Get a version singleton
query {
	<collection>_by_version(version: "draft") {
		id
		title
		body
	}
}

# List versions in a collection (`/graphql/system`)
query {
	versions(filter: { collection: { _eq: "posts" } }) {
        item
        key
    }
}
```

:::

### Renamed `ExtensionItem` Type in the SDK

The `ExtensionItem` type has been renamed to `DirectusExtension` to be inline with other system collections.

## Version 10.7.0

### Replaced Extensions List Endpoints

In previous releases, it was possible to `GET /extensions/:type` to retrieve a list of enabled extensions for a given
type.

This has been replaced with a `GET /extensions` endpoint that returns all extensions along with their type and status.

## Version 10.6.2

### Swapped Parameters and Auth Mode for Refresh Method in the SDK

The parameter order for the `refresh` method and thus also the default auth mode have been swapped in order to work well
with both auth modes, `cookie` and `json`.

::: details Migration/Mitigation

::: code-group

```js [Before]
// refresh http request using a cookie
const result = await client.request(refresh('', 'cookie'));

// refresh http request using json
const result = await client.request(refresh(refresh_token));
const result = await client.request(refresh(refresh_token, 'json'));
```

```js [After]
// refresh http request using a cookie
const result = await client.request(refresh());
const result = await client.request(refresh('cookie'));

// refresh http request using json
const result = await client.request(refresh('json', refresh_token));
```

:::

### Renamed Helper Function in the SDK

The SDK helper function `asSearch` has been renamed to `withSearch` for naming consistency in helpers.

## Version 10.6

### Dropped Support for Custom NPM Modules in the Run Script operation in Flows

Prior to this release, Directus relied on `vm2` to run code from **Run Script** operations in Flows - our automation
feature. `vm2` is now unmaintained with critical security issues that could potentially allow code to escape the sandbox
and potentially access the machine which hosts your Directus project. We have migrated to `isolated-vm` to allow Flows
to continue to run safely.

If you used to rely on axios, node-fetch, or other libraries to make web requests, we strongly recommend migrating to
using the **Webhook / Request URL** operation instead. This operation includes additional security measures, like the IP
allow-list that prevents traffic. For other npm packages in Flows, your will need to
[create a custom operation extension](/guides/extensions/operations-npm-package).

## Version 10.4

### Consolidated Environment Variables for Redis Use

Directus had various different functionalities that required you to use Redis when running Directus in a horizontally
scaled environment such as caching, rate-limiting, realtime, and flows. The configuration for these different parts have
been combined into a single set of `REDIS` environment variables that are reused across the system.

::: details Migration/Mitigation

Combine all the `*_REDIS` environment variables into a single shared one as followed:

::: code-group

```ini [Before]
CACHE_STORE="redis"
CACHE_REDIS_HOST="127.0.0.1"
CACHE_REDIS_PORT="6379"
...
RATE_LIMITER_STORE="redis"
RATE_LIMITER_REDIS_HOST="127.0.0.1"
RATE_LIMITER_REDIS_PORT="6379"
...
SYNCHRONIZATION_STORE="redis"
SYNCHRONIZATION_REDIS_HOST="127.0.0.1"
SYNCHRONIZATION_REDIS_PORT="6379"
...
MESSENGER_STORE="redis"
MESSENGER_REDIS_HOST="127.0.0.1"
MESSENGER_REDIS_PORT="6379"
```

```ini [After]
REDIS_HOST="127.0.0.1"
REDIS_PORT="6379"

CACHE_STORE="redis"
RATE_LIMITER_STORE="redis"
SYNCHRONIZATION_STORE="redis"
MESSENGER_STORE="redis"
```

:::

### Dropped Support for Memcached

Directus used to support either memory, Redis, or Memcached for caching and rate-limiting storage. Given a deeper
integration with Redis, and the low overall usage/adoption of Memcached across Directus installations, we've decided to
sunset Memcached in favor of focusing on Redis as the primary solution for pub/sub and hot-storage across load-balanced
Directus installations.

### Updated Errors Structure for Extensions

As part of standardizing how extensions are built and shipped, you must replace any system exceptions you extracted from
`exceptions` with new errors created within the extension itself. We recommend prefixing the error code with your
extension name for improved debugging, but you can keep using the system codes if you relied on that in the past.

::: details Migration/Mitigation

::: code-group

```js [Before]
export default (router, { exceptions }) => {
	const { ForbiddenException } = exceptions;

	router.get('/', (req, res) => {
		throw new ForbiddenException();
	});
};
```

```js [After]
import { createError } from '@directus/errors';

const ForbiddenError = createError('MY_EXTENSION_FORBIDDEN', 'No script kiddies please...');

export default (router) => {
	router.get('/', (req, res) => {
		throw new ForbiddenError();
	});
};
```

:::

## Version 10.2

### Removed Fields from Server Info Endpoint

As a security precaution, we have removed the following information from the `/server/info` endpoint:

- Directus Version
- Node Version and Uptime
- OS Type, Version, Uptime, and Memory<|MERGE_RESOLUTION|>--- conflicted
+++ resolved
@@ -13,7 +13,6 @@
 
 Starting with Directus 10.0, here is a list of potential breaking changes with remedial action you may need to take.
 
-<<<<<<< HEAD
 ## Version 11.0.0
 
 ### Replaced `mysql` with `mysql2`
@@ -29,7 +28,7 @@
   [`DB_CHARSET`/`DB_CHARSET_NUMBER`](/self-hosted/config-options#database) matches the charset of your tables.
 - Values of type "Decimal" are now returned as a `string` instead of a `number`, which ensures that the precision is
   preserved.
-=======
+
 ## Version 10.12.2
 
 ### Disallowed Mutation of Special System Collections via Relations
@@ -41,7 +40,6 @@
 - `directus_relations`
 - `directus_sessions`
 - `directus_extensions`
->>>>>>> 1bdc185f
 
 ## Version 10.10.0
 
