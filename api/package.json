{
  "name": "directus",
  "version": "9.0.0-alpha.33",
  "license": "GPL-3.0-only",
  "homepage": "https://github.com/directus/next#readme",
  "description": "Directus is a real-time API and App dashboard for managing SQL database content.",
  "keywords": [
    "directus",
    "realtime",
    "database",
    "content",
    "api",
    "rest",
    "graphql",
    "app",
    "dashboard",
    "headless",
    "cms",
    "mysql",
    "postgresql",
    "sqlite",
    "framework",
    "vue"
  ],
  "repository": {
    "type": "git",
    "url": "git+https://github.com/directus/next.git"
  },
  "bugs": {
    "url": "https://github.com/directus/next/issues"
  },
  "author": {
    "name": "Monospace Inc",
    "email": "info@monospace.io",
    "url": "https://monospace.io"
  },
  "maintainers": [
    {
      "name": "Rijk van Zanten",
      "email": "rijkvanzanten@me.com",
      "url": "https://github.com/rijkvanzanten"
    },
    {
      "name": "Ben Haynes",
      "email": "ben@rngr.org",
      "url": "https://github.com/benhaynes"
    }
  ],
  "main": "dist/app.js",
  "bin": {
    "directus": "dist/cli/index.js"
  },
  "scripts": {
    "start": "cross-env NODE_ENV=production node dist/server.js",
    "build": "rm -rf dist && tsc -b && copyfiles \"src/**/*.*\" -e \"src/**/*.ts\" -u 1 dist",
    "dev": "cross-env NODE_ENV=development LOG_LEVEL=trace ts-node-dev --files src/server.ts --respawn --watch \"src/**/*.ts\" --transpile-only",
    "cli": "cross-env NODE_ENV=development ts-node --script-mode --transpile-only src/cli/index.ts",
    "prepublishOnly": "npm run build"
  },
  "files": [
    "dist",
    "LICENSE",
    "README.md",
    "example.env"
  ],
  "dependencies": {
    "@directus/app": "^9.0.0-alpha.33",
    "@directus/format-title": "^3.2.0",
    "@slynova/flydrive": "^1.0.2",
    "@slynova/flydrive-gcs": "^1.0.2",
    "@slynova/flydrive-s3": "^1.0.2",
    "argon2": "^0.26.2",
    "atob": "^2.1.2",
    "axios": "^0.19.2",
    "body-parser": "^1.19.0",
    "busboy": "^0.3.1",
    "camelcase": "^6.0.0",
    "chalk": "^4.1.0",
    "commander": "^5.1.0",
    "cookie-parser": "^1.4.5",
    "cors": "^2.8.5",
    "dotenv": "^8.2.0",
    "execa": "^4.0.3",
    "exif-reader": "^1.0.3",
    "express": "^4.17.1",
    "express-async-handler": "^1.1.4",
    "express-pino-logger": "^5.0.0",
    "express-session": "^1.17.1",
    "fs-extra": "^9.0.1",
    "grant": "^5.3.0",
    "icc": "^2.0.0",
    "inquirer": "^7.3.3",
    "joi": "^17.1.1",
    "js-yaml": "^3.14.0",
    "jsonwebtoken": "^8.5.1",
    "knex": "^0.21.4",
    "knex-schema-inspector": "0.0.11",
    "liquidjs": "^9.14.1",
    "lodash": "^4.17.19",
    "macos-release": "^2.4.1",
    "ms": "^2.1.2",
    "nanoid": "^3.1.12",
    "nodemailer": "^6.4.11",
    "ora": "^4.1.1",
    "otplib": "^12.0.1",
    "pino": "^6.4.1",
    "pino-colada": "^2.1.0",
    "rate-limiter-flexible": "^2.1.10",
    "resolve-cwd": "^3.0.0",
    "sharp": "^0.25.4",
    "uuid": "^8.3.0",
    "uuid-validate": "0.0.3"
  },
  "optionalDependencies": {
    "memcached": "^2.2.2",
    "mssql": "^6.2.0",
    "mysql": "^2.18.1",
    "oracledb": "^5.0.0",
<<<<<<< HEAD
    "sqlite3": "^5.0.0",
    "pg": "^8.3.2",
    "redis": "^3.0.2"
=======
    "pg": "^8.3.3",
    "sqlite3": "^5.0.0"
>>>>>>> 8811d2a3
  },
  "devDependencies": {
    "@types/atob": "^2.1.2",
    "@types/busboy": "^0.2.3",
    "@types/clear": "^0.1.0",
    "@types/cookie-parser": "^1.4.2",
    "@types/cors": "^2.8.7",
    "@types/express": "^4.17.7",
    "@types/express-pino-logger": "^4.0.2",
    "@types/express-session": "^1.17.0",
    "@types/fs-extra": "^9.0.1",
    "@types/inquirer": "^6.5.0",
    "@types/joi": "^14.3.4",
    "@types/js-yaml": "^3.12.5",
    "@types/jsonwebtoken": "^8.5.0",
    "@types/lodash": "^4.14.159",
    "@types/ms": "^0.7.31",
    "@types/nodemailer": "^6.4.0",
    "@types/pino": "^6.3.0",
    "@types/redis": "^2.8.25",
    "@types/sharp": "^0.25.1",
    "@types/uuid": "^8.0.0",
    "@types/uuid-validate": "0.0.1",
    "concat-map": "0.0.1",
    "copyfiles": "^2.3.0",
    "cross-env": "^7.0.2",
    "eslint": "^7.6.0",
    "eslint-plugin-prettier": "^3.1.4",
    "husky": "^4.2.5",
    "lint-staged": "^10.2.11",
    "prettier": "^2.0.5",
    "ts-node": "^8.10.2",
    "ts-node-dev": "^1.0.0-pre.56",
    "tslint": "^6.1.3",
    "typescript": "^3.9.7"
  },
  "husky": {
    "hooks": {
      "pre-commit": "npx lint-staged"
    }
  },
  "lint-staged": {
    "*.{js,ts}": [
      "prettier --write"
    ]
  },
  "gitHead": "a7d3952ec3b812ee1eec2f1c7b9f44186cbe0498"
}<|MERGE_RESOLUTION|>--- conflicted
+++ resolved
@@ -116,14 +116,9 @@
     "mssql": "^6.2.0",
     "mysql": "^2.18.1",
     "oracledb": "^5.0.0",
-<<<<<<< HEAD
     "sqlite3": "^5.0.0",
-    "pg": "^8.3.2",
+    "pg": "^8.3.3",
     "redis": "^3.0.2"
-=======
-    "pg": "^8.3.3",
-    "sqlite3": "^5.0.0"
->>>>>>> 8811d2a3
   },
   "devDependencies": {
     "@types/atob": "^2.1.2",
